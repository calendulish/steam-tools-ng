#!/usr/bin/env python
#
# Lara Maia <dev@lara.monster> 2015 ~ 2021
#
# The Steam Tools NG is free software: you can redistribute it and/or
# modify it under the terms of the GNU General Public License as
# published by the Free Software Foundation, either version 3 of
# the License, or (at your option) any later version.
#
# The Steam Tools NG is distributed in the hope that it will be useful,
# but WITHOUT ANY WARRANTY; without even the implied warranty of
# MERCHANTABILITY or FITNESS FOR A PARTICULAR PURPOSE.
# See the GNU General Public License for more details.
#
# You should have received a copy of the GNU General Public License
# along with this program. If not, see http://www.gnu.org/licenses/.
#

import sys

from importlib.metadata import version, PackageNotFoundError
from pathlib import Path

if len(sys.argv) == 1:
    import gi

<<<<<<< HEAD
    gi.require_version('Gtk', '4.0')
=======
    gi.require_version('Gtk', '3.0')

try:
    __version__ = version(__package__)
except PackageNotFoundError:  # Freezed
    # noinspection PyPackageRequirements
    from win32com.client import Dispatch

    parser = Dispatch('Scripting.FileSystemObject')
    working_directory = Path(sys.executable).parent.resolve()
    __version__ = parser.GetFileVersion(working_directory / Path(sys.executable).name)
>>>>>>> 62a33706
<|MERGE_RESOLUTION|>--- conflicted
+++ resolved
@@ -24,10 +24,7 @@
 if len(sys.argv) == 1:
     import gi
 
-<<<<<<< HEAD
     gi.require_version('Gtk', '4.0')
-=======
-    gi.require_version('Gtk', '3.0')
 
 try:
     __version__ = version(__package__)
@@ -37,5 +34,4 @@
 
     parser = Dispatch('Scripting.FileSystemObject')
     working_directory = Path(sys.executable).parent.resolve()
-    __version__ = parser.GetFileVersion(working_directory / Path(sys.executable).name)
->>>>>>> 62a33706
+    __version__ = parser.GetFileVersion(working_directory / Path(sys.executable).name)
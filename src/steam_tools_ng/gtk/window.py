--- conflicted
+++ resolved
@@ -772,26 +772,17 @@
                         tree.disabled = True
                         main.set_sensitive(False)
 
-<<<<<<< HEAD
                     continue
 
                 enabled = config.parser.getboolean(plugin_name, "enable")
                 status = getattr(self, f'{plugin_name}_status')
 
                 if not enabled:
-                    def disabled_callback(status_) -> None:
+                    def disabled_callback(status_: utils.SimpleStatus) -> None:
                         status_.set_status(_("Disabled"))
                         status_.set_info("")
 
-                    self.loop.call_later(3, disabled_callback, status)
-=======
-                    if not enabled:
-                        def disabled_callback(status_: utils.SimpleStatus) -> None:
-                            status_.set_status(_("Disabled"))
-                            status_.set_info("")
-
-                        asyncio.get_running_loop().call_later(3, disabled_callback, status)
->>>>>>> 585854c3
+                    asyncio.get_running_loop().call_later(3, disabled_callback, status)
 
             await asyncio.sleep(3)
 

#!/usr/bin/env python
#
# Lara Maia <dev@lara.monster> 2015 ~ 2021
#
# The Steam Tools NG is free software: you can redistribute it and/or
# modify it under the terms of the GNU General Public License as
# published by the Free Software Foundation, either version 3 of
# the License, or (at your option) any later version.
#
# The Steam Tools NG is distributed in the hope that it will be useful,
# but WITHOUT ANY WARRANTY; without even the implied warranty of
# MERCHANTABILITY or FITNESS FOR A PARTICULAR PURPOSE.
# See the GNU General Public License for more details.
#
# You should have received a copy of the GNU General Public License
# along with this program. If not, see http://www.gnu.org/licenses/.
#

from importlib import resources

from gi.repository import Gdk, Gtk

<<<<<<< HEAD
from .. import version, i18n
=======
from .. import config, __version__, i18n
>>>>>>> 62a33706

_ = i18n.get_translation


# noinspection PyUnusedLocal
class AboutDialog(Gtk.AboutDialog):
    def __init__(self, parent_window: Gtk.Window) -> None:
        super().__init__()
        self.set_transient_for = parent_window
        self.set_program_name("Steam Tools NG")

        self.set_authors([
            "Lara Maia",
        ])

        self.set_translator_credits(
            "Fernando Manfredi (pt_BR)\n"
            "®omano (fr)"
        )

        self.set_website("http://github.com/ShyPixie/steam-tools-ng")
        self.set_website_label(_("Git Repository"))
        self.set_version(__version__)
        self.set_copyright("Lara Maia (C) 2015 ~ 2021 - dev@lara.monster")
        self.set_comments(_("Made with Love <3"))
        self.set_license_type(Gtk.License.GPL_3_0)

        with resources.as_file(resources.files('steam_tools_ng')) as path:
            logo = Gdk.Texture.new_from_filename(str(path / 'icons' / 'stng.png'))

        self.set_logo(logo)
        self.present()<|MERGE_RESOLUTION|>--- conflicted
+++ resolved
@@ -20,11 +20,7 @@
 
 from gi.repository import Gdk, Gtk
 
-<<<<<<< HEAD
-from .. import version, i18n
-=======
-from .. import config, __version__, i18n
->>>>>>> 62a33706
+from .. import __version__, i18n
 
 _ = i18n.get_translation
 

--- conflicted
+++ resolved
@@ -249,11 +249,7 @@
 
 setup(
     name='steam-tools-ng',
-<<<<<<< HEAD
-    version='1.1.2',
-=======
     version='2.0',
->>>>>>> 465f9039
     description="Some useful tools to use with steam client or compatible programs and websites.",
     author='Lara Maia',
     author_email='dev@lara.monster',
